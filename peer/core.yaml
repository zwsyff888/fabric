--- conflicted
+++ resolved
@@ -357,21 +357,8 @@
 
     # historyDatabase - options are true or false
     # Indicates if the history of key updates should be stored in goleveldb
-<<<<<<< HEAD
     historyDatabase: true
-
-###############################################################################
-#
-#    Security section - Applied to all entities (client, NVP, VP)
-#
-###############################################################################
-security:
-    # Can be 256 or 384.
-    level: 256
-
-    # Can be SHA2 or SHA3.
-    hashAlgorithm: SHA2
-
+    
 ###############################################################################
 #
 #    supervise client
@@ -381,7 +368,4 @@
 supervice:
     enabled: true
 
-    address: 127.0.0.1:6060
-=======
-    historyDatabase: true
->>>>>>> e829d2ec
+    address: 127.0.0.1:6060