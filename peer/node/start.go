/*
Copyright IBM Corp. 2016 All Rights Reserved.

Licensed under the Apache License, Version 2.0 (the "License");
you may not use this file except in compliance with the License.
You may obtain a copy of the License at

		 http://www.apache.org/licenses/LICENSE-2.0

Unless required by applicable law or agreed to in writing, software
distributed under the License is distributed on an "AS IS" BASIS,
WITHOUT WARRANTIES OR CONDITIONS OF ANY KIND, either express or implied.
See the License for the specific language governing permissions and
limitations under the License.
*/

package node

import (
	"fmt"
	"net"
	"net/http"
	"os"
	"os/signal"
	"path/filepath"
	"strconv"
	"syscall"
	"time"

	configtxtest "github.com/hyperledger/fabric/common/configtx/test"
	"github.com/hyperledger/fabric/common/util"
	"github.com/hyperledger/fabric/core"
	"github.com/hyperledger/fabric/core/chaincode"
	"github.com/hyperledger/fabric/core/comm"
	"github.com/hyperledger/fabric/core/endorser"
	"github.com/hyperledger/fabric/core/ledger/ledgermgmt"
	"github.com/hyperledger/fabric/core/peer"
	"github.com/hyperledger/fabric/core/scc"
	"github.com/hyperledger/fabric/events/producer"
	"github.com/hyperledger/fabric/gossip/service"
<<<<<<< HEAD
	"github.com/hyperledger/fabric/peer/client"
=======
	"github.com/hyperledger/fabric/msp/mgmt"
>>>>>>> fd536a31
	"github.com/hyperledger/fabric/peer/common"
	pb "github.com/hyperledger/fabric/protos/peer"
	"github.com/spf13/cobra"
	"github.com/spf13/viper"
	"google.golang.org/grpc"
	"google.golang.org/grpc/credentials"
	"google.golang.org/grpc/grpclog"
)

var chaincodeDevMode bool
var peerDefaultChain bool

func startCmd() *cobra.Command {
	// Set the flags on the node start command.
	flags := nodeStartCmd.Flags()
	flags.BoolVarP(&chaincodeDevMode, "peer-chaincodedev", "", false,
		"Whether peer in chaincode development mode")
	flags.BoolVarP(&peerDefaultChain, "peer-defaultchain", "", true,
		"Whether to start peer with chain testchainid")

	return nodeStartCmd
}

var nodeStartCmd = &cobra.Command{
	Use:   "start",
	Short: "Starts the node.",
	Long:  `Starts a node that interacts with the network.`,
	RunE: func(cmd *cobra.Command, args []string) error {
		return serve(args)
	},
}

//!!!!!----IMPORTANT----IMPORTANT---IMPORTANT------!!!!
//This is a place holder for multichain work. Currently
//user to create a single chain and initialize it
func initChainless() {
	//deploy the chainless system chaincodes
	scc.DeployChainlessSysCCs()
	logger.Infof("Deployed chainless system chaincodess")
}

func serve(args []string) error {
	ledgermgmt.Initialize()
	// Parameter overrides must be processed before any paramaters are
	// cached. Failures to cache cause the server to terminate immediately.
	if chaincodeDevMode {
		logger.Info("Running in chaincode development mode")
		logger.Info("Disable loading validity system chaincode")

		viper.Set("chaincode.mode", chaincode.DevModeUserRunsChaincode)

	}

	if err := peer.CacheConfiguration(); err != nil {
		return err
	}

	peerEndpoint, err := peer.GetPeerEndpoint()
	if err != nil {
		err = fmt.Errorf("Failed to get Peer Endpoint: %s", err)
		return err
	}

	listenAddr := viper.GetString("peer.listenAddress")

	if "" == listenAddr {
		logger.Debug("Listen address not specified, using peer endpoint address")
		listenAddr = peerEndpoint.Address
	}

	lis, err := net.Listen("tcp", listenAddr)
	if err != nil {
		grpclog.Fatalf("Failed to listen: %v", err)
	}

	ehubLis, ehubGrpcServer, err := createEventHubServer()
	if err != nil {
		grpclog.Fatalf("Failed to create ehub server: %v", err)
	}

	logger.Infof("Security enabled status: %t", core.SecurityEnabled())

	var opts []grpc.ServerOption
	if comm.TLSEnabled() {
		creds, err := credentials.NewServerTLSFromFile(viper.GetString("peer.tls.cert.file"),
			viper.GetString("peer.tls.key.file"))

		if err != nil {
			grpclog.Fatalf("Failed to generate credentials %v", err)
		}
		opts = []grpc.ServerOption{grpc.Creds(creds)}
	}

	grpcServer := grpc.NewServer(opts...)

	registerChaincodeSupport(grpcServer)

	logger.Debugf("Running peer")

	// Register the Admin server
	pb.RegisterAdminServer(grpcServer, core.NewAdminServer())

	// Register the Endorser server
	serverEndorser := endorser.NewEndorserServer()
	pb.RegisterEndorserServer(grpcServer, serverEndorser)

	// Initialize gossip component
	bootstrap := viper.GetStringSlice("peer.gossip.bootstrap")

	serializedIdentity, err := mgmt.GetLocalSigningIdentityOrPanic().Serialize()
	if err != nil {
		panic(fmt.Sprintf("Failed serializing self identity: %v", err))
	}

	service.InitGossipService(serializedIdentity, peerEndpoint.Address, grpcServer, bootstrap...)
	defer service.GetGossipService().Stop()

	//initialize the env for chainless startup
	initChainless()

	// Begin startup of default chain
	if peerDefaultChain {
		chainID := util.GetTestChainID()

		block, err := configtxtest.MakeGenesisBlock(chainID)
		if nil != err {
			panic(fmt.Sprintf("Unable to create genesis block for [%s] due to [%s]", chainID, err))
		}

		//this creates testchainid and sets up gossip
		if err = peer.CreateChainFromBlock(block); err == nil {
			fmt.Printf("create chain [%s]", chainID)
			scc.DeploySysCCs(chainID)
			logger.Infof("Deployed system chaincodes on %s", chainID)
		} else {
			fmt.Printf("create default chain [%s] failed with %s", chainID, err)
		}
	}

	//this brings up all the chains (including testchainid)
	peer.Initialize(func(cid string) {
		logger.Debugf("Deploying system CC, for chain <%s>", cid)
		scc.DeploySysCCs(cid)
	})

	logger.Infof("Starting peer with ID=%s, network ID=%s, address=%s",
		peerEndpoint.ID, viper.GetString("peer.networkId"), peerEndpoint.Address)

	// Start the grpc server. Done in a goroutine so we can deploy the
	// genesis block if needed.
	serve := make(chan error)

	sigs := make(chan os.Signal, 1)
	signal.Notify(sigs, syscall.SIGINT, syscall.SIGTERM)
	go func() {
		sig := <-sigs
		fmt.Println()
		fmt.Println(sig)
		serve <- nil
	}()

	go func() {
		var grpcErr error
		if grpcErr = grpcServer.Serve(lis); grpcErr != nil {
			grpcErr = fmt.Errorf("grpc server exited with error: %s", grpcErr)
		} else {
			logger.Info("grpc server exited")
		}
		serve <- grpcErr
	}()

	if err := writePid(viper.GetString("peer.fileSystemPath")+"/peer.pid", os.Getpid()); err != nil {
		return err
	}

	// Start the event hub server
	if ehubGrpcServer != nil && ehubLis != nil {
		go ehubGrpcServer.Serve(ehubLis)
	}

	// Start profiling http endpoint if enabled
	if viper.GetBool("peer.profile.enabled") {
		go func() {
			profileListenAddress := viper.GetString("peer.profile.listenAddress")
			logger.Infof("Starting profiling server with listenAddress = %s", profileListenAddress)
			if profileErr := http.ListenAndServe(profileListenAddress, nil); profileErr != nil {
				logger.Errorf("Error starting profiler: %s", profileErr)
			}
		}()
	}

<<<<<<< HEAD
	//supervise client
	logger.Infof("supervise.enabled,%v", viper.GetBool("supervise.enabled"))
	if viper.GetBool("supervise.enabled") {
		client.RunClient()
	}

	// sets the logging level for the 'error' module to the default value from
	// core.yaml. it can also be updated dynamically using
	// "peer logging setlevel error <log-level>"
	common.SetErrorLoggingLevel()
	peerStatusBool := viper.GetBool("peer.statusPeer.enabled")
	if peerStatusBool {
		go StatusClient()
		go PeerServer()
	}
=======
	// sets the logging level for the 'error' and 'msp' modules to the
	// values from core.yaml. they can also be updated dynamically using
	// "peer logging setlevel <module-name> <log-level>"
	common.SetLogLevelFromViper("error")
	common.SetLogLevelFromViper("msp")

>>>>>>> fd536a31
	// Block until grpc server exits
	return <-serve
}

//NOTE - when we implment JOIN we will no longer pass the chainID as param
//The chaincode support will come up without registering system chaincodes
//which will be registered only during join phase.
func registerChaincodeSupport(grpcServer *grpc.Server) {
	//get user mode
	userRunsCC := chaincode.IsDevMode()

	//get chaincode startup timeout
	tOut, err := strconv.Atoi(viper.GetString("chaincode.startuptimeout"))
	if err != nil { //what went wrong ?
		fmt.Printf("could not retrive timeout var...setting to 5secs\n")
		tOut = 5000
	}
	ccStartupTimeout := time.Duration(tOut) * time.Millisecond

	ccSrv := chaincode.NewChaincodeSupport(peer.GetPeerEndpoint, userRunsCC, ccStartupTimeout)

	//Now that chaincode is initialized, register all system chaincodes.
	scc.RegisterSysCCs()

	pb.RegisterChaincodeSupportServer(grpcServer, ccSrv)
}

func createEventHubServer() (net.Listener, *grpc.Server, error) {
	var lis net.Listener
	var grpcServer *grpc.Server
	var err error
	lis, err = net.Listen("tcp", viper.GetString("peer.events.address"))
	if err != nil {
		return nil, nil, fmt.Errorf("failed to listen: %v", err)
	}

	//TODO - do we need different SSL material for events ?
	var opts []grpc.ServerOption
	if comm.TLSEnabled() {
		creds, err := credentials.NewServerTLSFromFile(
			viper.GetString("peer.tls.cert.file"),
			viper.GetString("peer.tls.key.file"))

		if err != nil {
			return nil, nil, fmt.Errorf("Failed to generate credentials %v", err)
		}
		opts = []grpc.ServerOption{grpc.Creds(creds)}
	}

	grpcServer = grpc.NewServer(opts...)
	ehServer := producer.NewEventsServer(
		uint(viper.GetInt("peer.events.buffersize")),
		viper.GetInt("peer.events.timeout"))

	pb.RegisterEventsServer(grpcServer, ehServer)
	return lis, grpcServer, err
}

func writePid(fileName string, pid int) error {
	err := os.MkdirAll(filepath.Dir(fileName), 0755)
	if err != nil {
		return err
	}

	fd, err := os.OpenFile(fileName, os.O_RDWR|os.O_CREATE, 0644)
	if err != nil {
		return err
	}
	defer fd.Close()
	if err := syscall.Flock(int(fd.Fd()), syscall.LOCK_EX|syscall.LOCK_NB); err != nil {
		return fmt.Errorf("can't lock '%s', lock is held", fd.Name())
	}

	if _, err := fd.Seek(0, 0); err != nil {
		return err
	}

	if err := fd.Truncate(0); err != nil {
		return err
	}

	if _, err := fmt.Fprintf(fd, "%d", pid); err != nil {
		return err
	}

	if err := fd.Sync(); err != nil {
		return err
	}

	if err := syscall.Flock(int(fd.Fd()), syscall.LOCK_UN); err != nil {
		return fmt.Errorf("can't release lock '%s', lock is held", fd.Name())
	}
	return nil
}<|MERGE_RESOLUTION|>--- conflicted
+++ resolved
@@ -38,11 +38,8 @@
 	"github.com/hyperledger/fabric/core/scc"
 	"github.com/hyperledger/fabric/events/producer"
 	"github.com/hyperledger/fabric/gossip/service"
-<<<<<<< HEAD
+	"github.com/hyperledger/fabric/msp/mgmt"
 	"github.com/hyperledger/fabric/peer/client"
-=======
-	"github.com/hyperledger/fabric/msp/mgmt"
->>>>>>> fd536a31
 	"github.com/hyperledger/fabric/peer/common"
 	pb "github.com/hyperledger/fabric/protos/peer"
 	"github.com/spf13/cobra"
@@ -234,7 +231,6 @@
 		}()
 	}
 
-<<<<<<< HEAD
 	//supervise client
 	logger.Infof("supervise.enabled,%v", viper.GetBool("supervise.enabled"))
 	if viper.GetBool("supervise.enabled") {
@@ -250,14 +246,13 @@
 		go StatusClient()
 		go PeerServer()
 	}
-=======
+
 	// sets the logging level for the 'error' and 'msp' modules to the
 	// values from core.yaml. they can also be updated dynamically using
 	// "peer logging setlevel <module-name> <log-level>"
 	common.SetLogLevelFromViper("error")
 	common.SetLogLevelFromViper("msp")
 
->>>>>>> fd536a31
 	// Block until grpc server exits
 	return <-serve
 }
