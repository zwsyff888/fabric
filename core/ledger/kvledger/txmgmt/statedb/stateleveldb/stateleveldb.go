--- conflicted
+++ resolved
@@ -140,13 +140,8 @@
 func (vdb *VersionedDB) ApplyUpdates(batch *statedb.UpdateBatch, height *version.Height) error {
 	levelBatch := &leveldb.Batch{}
 	for ck, vv := range batch.KVs {
-<<<<<<< HEAD
-		compositeKey := constructCompositeKey(ck.Namespace, ck.Key)
-		logger.Debugf("processing key=%#v, versionedValue=%#v", ck, vv.Version.BlockNum)
-=======
 		compositeKey := constructCompositeKey(vdb.dbName, ck.Namespace, ck.Key)
-		logger.Debugf("processing key=%#v, versionedValue=%#v", ck, vv)
->>>>>>> 01de0e41
+		logger.Debugf("processing key=%#v, versionedValue=%#v", ck, ck, vv.Version.BlockNum)
 		if vv.Value == nil {
 			levelBatch.Delete(compositeKey)
 		} else {
