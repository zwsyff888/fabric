/*
Copyright IBM Corp. 2016 All Rights Reserved.

Licensed under the Apache License, Version 2.0 (the "License");
you may not use this file except in compliance with the License.
You may obtain a copy of the License at

		 http://www.apache.org/licenses/LICENSE-2.0

Unless required by applicable law or agreed to in writing, software
distributed under the License is distributed on an "AS IS" BASIS,
WITHOUT WARRANTIES OR CONDITIONS OF ANY KIND, either express or implied.
See the License for the specific language governing permissions and
limitations under the License.
*/

package stateleveldb

import (
	"bytes"
	"fmt"

	"github.com/hyperledger/fabric/core/ledger/kvledger/txmgmt/statedb"
	"github.com/hyperledger/fabric/core/ledger/kvledger/txmgmt/version"
	"github.com/hyperledger/fabric/core/ledger/ledgerconfig"
	"github.com/hyperledger/fabric/core/ledger/util/leveldbhelper"
	logging "github.com/op/go-logging"
	"github.com/syndtr/goleveldb/leveldb/iterator"
)

var logger = logging.MustGetLogger("stateleveldb")

var compositeKeySep = []byte{0x00}
var lastKeyIndicator = byte(0x01)
var savePointKey = []byte{0x00}

// VersionedDBProvider implements interface VersionedDBProvider
type VersionedDBProvider struct {
	dbProvider *leveldbhelper.Provider
}

// NewVersionedDBProvider instantiates VersionedDBProvider
func NewVersionedDBProvider() *VersionedDBProvider {
	dbPath := ledgerconfig.GetStateLevelDBPath()
	logger.Debugf("constructing VersionedDBProvider dbPath=%s", dbPath)
	dbProvider := leveldbhelper.NewProvider(&leveldbhelper.Conf{DBPath: dbPath})
	return &VersionedDBProvider{dbProvider}
}

// GetDBHandle gets the handle to a named database
func (provider *VersionedDBProvider) GetDBHandle(dbName string) (statedb.VersionedDB, error) {
	return newVersionedDB(provider.dbProvider.GetDBHandle(dbName), dbName), nil
}

// Close closes the underlying db
func (provider *VersionedDBProvider) Close() {
	provider.dbProvider.Close()
}

// VersionedDB implements VersionedDB interface
type versionedDB struct {
	db     *leveldbhelper.DBHandle
	dbName string
}

// newVersionedDB constructs an instance of VersionedDB
func newVersionedDB(db *leveldbhelper.DBHandle, dbName string) *versionedDB {
	return &versionedDB{db, dbName}
}

// Open implements method in VersionedDB interface
func (vdb *versionedDB) Open() error {
	// do nothing because shared db is used
	return nil
}

// Close implements method in VersionedDB interface
func (vdb *versionedDB) Close() {
	// do nothing because shared db is used
}

// GetState implements method in VersionedDB interface
func (vdb *versionedDB) GetState(namespace string, key string) (*statedb.VersionedValue, error) {
	logger.Debugf("GetState(). ns=%s, key=%s", namespace, key)
	compositeKey := constructCompositeKey(namespace, key)
	dbVal, err := vdb.db.Get(compositeKey)
	if err != nil {
		return nil, err
	}
	if dbVal == nil {
		return nil, nil
	}
	val, ver := decodeValue(dbVal)
	return &statedb.VersionedValue{Value: val, Version: ver}, nil
}

// GetStateMultipleKeys implements method in VersionedDB interface
func (vdb *versionedDB) GetStateMultipleKeys(namespace string, keys []string) ([]*statedb.VersionedValue, error) {
	vals := make([]*statedb.VersionedValue, len(keys))
	for i, key := range keys {
		val, err := vdb.GetState(namespace, key)
		if err != nil {
			return nil, err
		}
		vals[i] = val
	}
	return vals, nil
}

// GetStateRangeScanIterator implements method in VersionedDB interface
// startKey is inclusive
// endKey is exclusive
func (vdb *versionedDB) GetStateRangeScanIterator(namespace string, startKey string, endKey string) (statedb.ResultsIterator, error) {
	compositeStartKey := constructCompositeKey(namespace, startKey)
	compositeEndKey := constructCompositeKey(namespace, endKey)
	if endKey == "" {
		compositeEndKey[len(compositeEndKey)-1] = lastKeyIndicator
	}
	dbItr := vdb.db.GetIterator(compositeStartKey, compositeEndKey)
	return newKVScanner(namespace, dbItr), nil
}

// ExecuteQuery implements method in VersionedDB interface
func (vdb *versionedDB) ExecuteQuery(query string) (statedb.ResultsIterator, error) {
	panic("Method not supported for leveldb")
}

// ApplyUpdates implements method in VersionedDB interface
func (vdb *versionedDB) ApplyUpdates(batch *statedb.UpdateBatch, height *version.Height) error {
	dbBatch := leveldbhelper.NewUpdateBatch()
	for ck, vv := range batch.KVs {
<<<<<<< HEAD
		compositeKey := constructCompositeKey(vdb.dbName, ck.Namespace, ck.Key)
=======
		compositeKey := constructCompositeKey(ck.Namespace, ck.Key)
>>>>>>> 22ec03f9
		// trace the first 200 characters of versioned value only, in case it is huge
		if logger.IsEnabledFor(logging.DEBUG) {
			versionedValueDump := fmt.Sprintf("%#v", vv)
			if len(versionedValueDump) > 200 {
				versionedValueDump = versionedValueDump[0:200] + "..."
			}
			logger.Debugf("Applying key=%#v, versionedValue=%s", ck, versionedValueDump)
		}
		if vv.Value == nil {
			dbBatch.Delete(compositeKey)
		} else {
			dbBatch.Put(compositeKey, encodeValue(vv.Value, vv.Version))
		}
	}
	dbBatch.Put(savePointKey, height.ToBytes())
	if err := vdb.db.WriteBatch(dbBatch, false); err != nil {
		return err
	}
	return nil
}

// GetLatestSavePoint implements method in VersionedDB interface
func (vdb *versionedDB) GetLatestSavePoint() (*version.Height, error) {
	versionBytes, err := vdb.db.Get(savePointKey)
	if err != nil {
		return nil, err
	}
	version, _ := version.NewHeightFromBytes(versionBytes)
	return version, nil
}

func encodeValue(value []byte, version *version.Height) []byte {
	encodedValue := version.ToBytes()
	if value != nil {
		encodedValue = append(encodedValue, value...)
	}
	return encodedValue
}

func decodeValue(encodedValue []byte) ([]byte, *version.Height) {
	version, n := version.NewHeightFromBytes(encodedValue)
	value := encodedValue[n:]
	return value, version
}

func constructCompositeKey(ns string, key string) []byte {
	return append(append([]byte(ns), compositeKeySep...), []byte(key)...)
}

func splitCompositeKey(compositeKey []byte) (string, string) {
	split := bytes.SplitN(compositeKey, compositeKeySep, 2)
	return string(split[0]), string(split[1])
}

type kvScanner struct {
	namespace string
	dbItr     iterator.Iterator
}

func newKVScanner(namespace string, dbItr iterator.Iterator) *kvScanner {
	return &kvScanner{namespace, dbItr}
}

func (scanner *kvScanner) Next() (statedb.QueryResult, error) {
	if !scanner.dbItr.Next() {
		return nil, nil
	}
	_, key := splitCompositeKey(scanner.dbItr.Key())
	value, version := decodeValue(scanner.dbItr.Value())
	return &statedb.VersionedKV{
		CompositeKey:   statedb.CompositeKey{Namespace: scanner.namespace, Key: key},
		VersionedValue: statedb.VersionedValue{Value: value, Version: version}}, nil
}

func (scanner *kvScanner) Close() {
	scanner.dbItr.Release()
}<|MERGE_RESOLUTION|>--- conflicted
+++ resolved
@@ -129,11 +129,7 @@
 func (vdb *versionedDB) ApplyUpdates(batch *statedb.UpdateBatch, height *version.Height) error {
 	dbBatch := leveldbhelper.NewUpdateBatch()
 	for ck, vv := range batch.KVs {
-<<<<<<< HEAD
-		compositeKey := constructCompositeKey(vdb.dbName, ck.Namespace, ck.Key)
-=======
 		compositeKey := constructCompositeKey(ck.Namespace, ck.Key)
->>>>>>> 22ec03f9
 		// trace the first 200 characters of versioned value only, in case it is huge
 		if logger.IsEnabledFor(logging.DEBUG) {
 			versionedValueDump := fmt.Sprintf("%#v", vv)
