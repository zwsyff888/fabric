/*
Copyright IBM Corp. 2016 All Rights Reserved.

Licensed under the Apache License, Version 2.0 (the "License");
you may not use this file except in compliance with the License.
You may obtain a copy of the License at

		 http://www.apache.org/licenses/LICENSE-2.0

Unless required by applicable law or agreed to in writing, software
distributed under the License is distributed on an "AS IS" BASIS,
WITHOUT WARRANTIES OR CONDITIONS OF ANY KIND, either express or implied.
See the License for the specific language governing permissions and
limitations under the License.
*/

package stateleveldb

import (
	"bytes"

	"sync"

	"github.com/hyperledger/fabric/core/ledger/kvledger/txmgmt/statedb"
	"github.com/hyperledger/fabric/core/ledger/kvledger/txmgmt/version"
	"github.com/hyperledger/fabric/core/ledger/util/db"
	logging "github.com/op/go-logging"
	"github.com/syndtr/goleveldb/leveldb"
	"github.com/syndtr/goleveldb/leveldb/iterator"
)

var logger = logging.MustGetLogger("stateleveldb")

var compositeKeySep = []byte{0x00}
var lastKeyIndicator = byte(0x01)
var savePointKey = []byte{0x00}

// VersionedDBProvider implements interface VersionedDBProvider
type VersionedDBProvider struct {
	db         *db.DB
	databases  map[string]*VersionedDB
	mux        sync.Mutex
	openCounts uint64
}

// NewVersionedDBProvider instantiates VersionedDBProvider
func NewVersionedDBProvider() *VersionedDBProvider {
	dbPath := getDBPath()
	logger.Debugf("constructing VersionedDBProvider dbPath=%s", dbPath)
	db := db.CreateDB(&db.Conf{DBPath: dbPath})
	db.Open()
	logger.Debugf("Opened db dbPath=%s", dbPath)
	return &VersionedDBProvider{db, make(map[string]*VersionedDB), sync.Mutex{}, 0}
}

// GetDBHandle gets the handle to a named database
func (provider *VersionedDBProvider) GetDBHandle(dbName string) (statedb.VersionedDB, error) {
	provider.mux.Lock()
	defer provider.mux.Unlock()
	vdb := provider.databases[dbName]
	if vdb == nil {
		vdb = newVersionedDB(provider.db, dbName)
		provider.databases[dbName] = vdb
	}
	return vdb, nil
}

// Close closes the underlying db
func (provider *VersionedDBProvider) Close() {
	provider.db.Close()
}

// VersionedDB implements VersionedDB interface
type VersionedDB struct {
	db     *db.DB
	dbName string
}

// newVersionedDB constructs an instance of VersionedDB
func newVersionedDB(db *db.DB, dbName string) *VersionedDB {
	return &VersionedDB{db, dbName}
}

// Open implements method in VersionedDB interface
func (vdb *VersionedDB) Open() error {
	// do nothing because shared db is used
	return nil
}

// Close implements method in VersionedDB interface
func (vdb *VersionedDB) Close() {
	// do nothing because shared db is used
}

// GetState implements method in VersionedDB interface
func (vdb *VersionedDB) GetState(namespace string, key string) (*statedb.VersionedValue, error) {
	logger.Debugf("GetState(). ns=%s, key=%s", namespace, key)
	compositeKey := constructCompositeKey(vdb.dbName, namespace, key)
	dbVal, err := vdb.db.Get(compositeKey)
	if err != nil {
		return nil, err
	}
	if dbVal == nil {
		return nil, nil
	}
	val, ver := decodeValue(dbVal)
	return &statedb.VersionedValue{Value: val, Version: ver}, nil
}

// GetStateMultipleKeys implements method in VersionedDB interface
func (vdb *VersionedDB) GetStateMultipleKeys(namespace string, keys []string) ([]*statedb.VersionedValue, error) {
	vals := make([]*statedb.VersionedValue, len(keys))
	for i, key := range keys {
		val, err := vdb.GetState(namespace, key)
		if err != nil {
			return nil, err
		}
		vals[i] = val
	}
	return vals, nil
}

// GetStateRangeScanIterator implements method in VersionedDB interface
// startKey is inclusive
// endKey is exclusive
func (vdb *VersionedDB) GetStateRangeScanIterator(namespace string, startKey string, endKey string) (statedb.ResultsIterator, error) {
	compositeStartKey := constructCompositeKey(vdb.dbName, namespace, startKey)
	compositeEndKey := constructCompositeKey(vdb.dbName, namespace, endKey)
	if endKey == "" {
		compositeEndKey[len(compositeEndKey)-1] = lastKeyIndicator
	}
	dbItr := vdb.db.GetIterator(compositeStartKey, compositeEndKey)
	return newKVScanner(namespace, dbItr), nil
}

// ExecuteQuery implements method in VersionedDB interface
func (vdb *VersionedDB) ExecuteQuery(query string) (statedb.ResultsIterator, error) {
	panic("Method not supported for leveldb")
}

// ApplyUpdates implements method in VersionedDB interface
func (vdb *VersionedDB) ApplyUpdates(batch *statedb.UpdateBatch, height *version.Height) error {
	levelBatch := &leveldb.Batch{}
	for ck, vv := range batch.KVs {
		compositeKey := constructCompositeKey(vdb.dbName, ck.Namespace, ck.Key)
<<<<<<< HEAD
		logger.Debugf("processing key=%#v, versionedValue=%#v", ck, ck, vv.Version.BlockNum)
=======
		logger.Debugf("applying key=%#v, versionedValue=%#v", ck, vv)
>>>>>>> c701cb51
		if vv.Value == nil {
			levelBatch.Delete(compositeKey)
		} else {
			levelBatch.Put(compositeKey, encodeValue(vv.Value, vv.Version))
		}
	}
	levelBatch.Put(constructSavepointKey(vdb.dbName), height.ToBytes())
	if err := vdb.db.WriteBatch(levelBatch, false); err != nil {
		return err
	}
	return nil
}

// GetLatestSavePoint implements method in VersionedDB interface
func (vdb *VersionedDB) GetLatestSavePoint() (*version.Height, error) {
	versionBytes, err := vdb.db.Get(constructSavepointKey(vdb.dbName))
	if err != nil {
		return nil, err
	}
	version, _ := version.NewHeightFromBytes(versionBytes)
	return version, nil
}

func encodeValue(value []byte, version *version.Height) []byte {
	encodedValue := version.ToBytes()
	if value != nil {
		encodedValue = append(encodedValue, value...)
	}
	return encodedValue
}

func decodeValue(encodedValue []byte) ([]byte, *version.Height) {
	version, n := version.NewHeightFromBytes(encodedValue)
	value := encodedValue[n:]
	return value, version
}

func constructCompositeKey(dbName string, ns string, key string) []byte {
	compositeKey := []byte(dbName)
	compositeKey = append(compositeKey, compositeKeySep...)
	compositeKey = append(compositeKey, []byte(ns)...)
	compositeKey = append(compositeKey, compositeKeySep...)
	compositeKey = append(compositeKey, []byte(key)...)
	return compositeKey
}

func splitCompositeKey(compositeKey []byte) (string, string, string) {
	split := bytes.SplitN(compositeKey, compositeKeySep, 3)
	return string(split[0]), string(split[1]), string(split[2])
}

func constructSavepointKey(dbName string) []byte {
	key := savePointKey
	return append(key, []byte(dbName)...)
}

type kvScanner struct {
	namespace string
	dbItr     iterator.Iterator
}

func newKVScanner(namespace string, dbItr iterator.Iterator) *kvScanner {
	return &kvScanner{namespace, dbItr}
}

func (scanner *kvScanner) Next() (statedb.QueryResult, error) {
	if !scanner.dbItr.Next() {
		return nil, nil
	}
	_, _, key := splitCompositeKey(scanner.dbItr.Key())
	value, version := decodeValue(scanner.dbItr.Value())
	return &statedb.VersionedKV{
		CompositeKey:   statedb.CompositeKey{Namespace: scanner.namespace, Key: key},
		VersionedValue: statedb.VersionedValue{Value: value, Version: version}}, nil
}

func (scanner *kvScanner) Close() {
	scanner.dbItr.Release()
}<|MERGE_RESOLUTION|>--- conflicted
+++ resolved
@@ -143,11 +143,7 @@
 	levelBatch := &leveldb.Batch{}
 	for ck, vv := range batch.KVs {
 		compositeKey := constructCompositeKey(vdb.dbName, ck.Namespace, ck.Key)
-<<<<<<< HEAD
-		logger.Debugf("processing key=%#v, versionedValue=%#v", ck, ck, vv.Version.BlockNum)
-=======
-		logger.Debugf("applying key=%#v, versionedValue=%#v", ck, vv)
->>>>>>> c701cb51
+		logger.Debugf("applying key=%#v, versionedValue=%#v", ck, ck, vv.Version.BlockNum)
 		if vv.Value == nil {
 			levelBatch.Delete(compositeKey)
 		} else {
