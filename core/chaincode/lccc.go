/*
Copyright IBM Corp. 2016 All Rights Reserved.

Licensed under the Apache License, Version 2.0 (the "License");
you may not use this file except in compliance with the License.
You may obtain a copy of the License at

		 http://www.apache.org/licenses/LICENSE-2.0

Unless required by applicable law or agreed to in writing, software
distributed under the License is distributed on an "AS IS" BASIS,
WITHOUT WARRANTIES OR CONDITIONS OF ANY KIND, either express or implied.
See the License for the specific language governing permissions and
limitations under the License.
*/

package chaincode

import (
	"fmt"
	"strconv"
	"strings"

	"github.com/golang/protobuf/proto"
	"github.com/hyperledger/fabric/core/chaincode/shim"
	"github.com/hyperledger/fabric/core/ledger"
	"github.com/hyperledger/fabric/core/peer"
	"github.com/hyperledger/fabric/core/util"
	pb "github.com/hyperledger/fabric/protos/peer"
	"github.com/op/go-logging"
	"golang.org/x/net/context"
)

//ChaincodeData defines the datastructure for chaincodes to be serialized by proto
type ChaincodeData struct {
	Name    string `protobuf:"bytes,1,opt,name=name"`
	Version string `protobuf:"bytes,2,opt,name=version"`
	DepSpec []byte `protobuf:"bytes,3,opt,name=depSpec,proto3"`
	Escc    string `protobuf:"bytes,4,opt,name=escc"`
	Vscc    string `protobuf:"bytes,5,opt,name=vscc"`
	Policy  []byte `protobuf:"bytes,6,opt,name=policy"`
}

//implement functions needed from proto.Message for proto's mar/unmarshal functions

//Reset resets
func (cd *ChaincodeData) Reset() { *cd = ChaincodeData{} }

//String convers to string
func (cd *ChaincodeData) String() string { return proto.CompactTextString(cd) }

//ProtoMessage just exists to make proto happy
func (*ChaincodeData) ProtoMessage() {}

//The life cycle system chaincode manages chaincodes deployed
//on this peer. It manages chaincodes via Invoke proposals.
//     "Args":["deploy",<ChaincodeDeploymentSpec>]
//     "Args":["upgrade",<ChaincodeDeploymentSpec>]
//     "Args":["stop",<ChaincodeInvocationSpec>]
//     "Args":["start",<ChaincodeInvocationSpec>]

var logger = logging.MustGetLogger("lccc")

const (
	//CHAINCODETABLE prefix for chaincode tables
	CHAINCODETABLE = "chaincodes"

	//chaincode lifecyle commands

	//DEPLOY deploy command
	DEPLOY = "deploy"

	//UPGRADE upgrade chaincode
	UPGRADE = "upgrade"

	//GETCCINFO get chaincode
	GETCCINFO = "getid"

	//GETDEPSPEC get ChaincodeDeploymentSpec
	GETDEPSPEC = "getdepspec"

	//GETCCDATA get ChaincodeData
	GETCCDATA = "getccdata"

	//characters used in chaincodenamespace
	specialChars = "/:[]${}"

	// chaincode version when deploy
	startVersion = "0"
)

//---------- the LCCC -----------------

// LifeCycleSysCC implements chaincode lifecycle and policies aroud it
type LifeCycleSysCC struct {
}

//----------------errors---------------

//AlreadyRegisteredErr Already registered error
type AlreadyRegisteredErr string

func (f AlreadyRegisteredErr) Error() string {
	return fmt.Sprintf("%s already registered", string(f))
}

//InvalidFunctionErr invalid function error
type InvalidFunctionErr string

func (f InvalidFunctionErr) Error() string {
	return fmt.Sprintf("invalid function to lccc %s", string(f))
}

//InvalidArgsLenErr invalid arguments length error
type InvalidArgsLenErr int

func (i InvalidArgsLenErr) Error() string {
	return fmt.Sprintf("invalid number of argument to lccc %d", int(i))
}

//InvalidArgsErr invalid arguments error
type InvalidArgsErr int

func (i InvalidArgsErr) Error() string {
	return fmt.Sprintf("invalid argument (%d) to lccc", int(i))
}

//TXExistsErr transaction exists error
type TXExistsErr string

func (t TXExistsErr) Error() string {
	return fmt.Sprintf("transaction exists %s", string(t))
}

//TXNotFoundErr transaction not found error
type TXNotFoundErr string

func (t TXNotFoundErr) Error() string {
	return fmt.Sprintf("transaction not found %s", string(t))
}

//InvalidDeploymentSpecErr invalide chaincode deployment spec error
type InvalidDeploymentSpecErr string

func (f InvalidDeploymentSpecErr) Error() string {
	return fmt.Sprintf("Invalid deployment spec : %s", string(f))
}

//ExistsErr chaincode exists error
type ExistsErr string

func (t ExistsErr) Error() string {
	return fmt.Sprintf("Chaincode exists %s", string(t))
}

//NotFoundErr chaincode not registered with LCCC error
type NotFoundErr string

func (t NotFoundErr) Error() string {
	return fmt.Sprintf("chaincode not found %s", string(t))
}

//InvalidChainNameErr invalid chain name error
type InvalidChainNameErr string

func (f InvalidChainNameErr) Error() string {
	return fmt.Sprintf("invalid chain name %s", string(f))
}

//InvalidChaincodeNameErr invalid chaincode name error
type InvalidChaincodeNameErr string

func (f InvalidChaincodeNameErr) Error() string {
	return fmt.Sprintf("invalid chain code name %s", string(f))
}

//MarshallErr error marshaling/unmarshalling
type MarshallErr string

func (m MarshallErr) Error() string {
	return fmt.Sprintf("error while marshalling %s", string(m))
}

//-------------- helper functions ------------------
//create the chaincode on the given chain
<<<<<<< HEAD
func (lccc *LifeCycleSysCC) createChaincode(stub shim.ChaincodeStubInterface, chainname string, ccname string, cccode []byte) (*chaincodeData, error) {
	//logger.Debugf("LCCC createChaincode,stub:%v,chainname:%v,ccname:%v,startVersion:%v,cccode:%v", stub, chainname, ccname, startVersion, cccode)
=======
func (lccc *LifeCycleSysCC) createChaincode(stub shim.ChaincodeStubInterface, chainname string, ccname string, cccode []byte) (*ChaincodeData, error) {
>>>>>>> 5adaef74
	return lccc.putChaincodeData(stub, chainname, ccname, startVersion, cccode)
}

//upgrade the chaincode on the given chain
func (lccc *LifeCycleSysCC) upgradeChaincode(stub shim.ChaincodeStubInterface, chainname string, ccname string, version string, cccode []byte) (*ChaincodeData, error) {
	return lccc.putChaincodeData(stub, chainname, ccname, version, cccode)
}

//create the chaincode on the given chain
func (lccc *LifeCycleSysCC) putChaincodeData(stub shim.ChaincodeStubInterface, chainname string, ccname string, version string, cccode []byte) (*ChaincodeData, error) {
	cd := &ChaincodeData{Name: ccname, Version: version, DepSpec: cccode}
	cdbytes, err := proto.Marshal(cd)
	if err != nil {
		return nil, err
	}

	if cdbytes == nil {
		return nil, MarshallErr(ccname)
	}

	err = stub.PutState(ccname, cdbytes)
	//logger.Debugf("LCCC putChaincodeData error:%v", err)
	return cd, err
}

//checks for existence of chaincode on the given chain
func (lccc *LifeCycleSysCC) getChaincode(stub shim.ChaincodeStubInterface, chainname string, ccname string) (*ChaincodeData, []byte, error) {
	cdbytes, err := stub.GetState(ccname)
	if err != nil {
		return nil, nil, err
	}

	if cdbytes != nil {
		cd := &ChaincodeData{}
		err = proto.Unmarshal(cdbytes, cd)
		if err != nil {
			return nil, nil, MarshallErr(ccname)
		}

		return cd, cdbytes, nil
	}

	return nil, nil, NotFoundErr(ccname)
}

//getChaincodeDeploymentSpec returns a ChaincodeDeploymentSpec given args
func (lccc *LifeCycleSysCC) getChaincodeDeploymentSpec(code []byte) (*pb.ChaincodeDeploymentSpec, error) {
	cds := &pb.ChaincodeDeploymentSpec{}

	err := proto.Unmarshal(code, cds)
	if err != nil {
		return nil, InvalidDeploymentSpecErr(err.Error())
	}

	return cds, nil
}

//do access control
func (lccc *LifeCycleSysCC) acl(stub shim.ChaincodeStubInterface, chainname string, cds *pb.ChaincodeDeploymentSpec) error {
	return nil
}

//check validity of chain name
func (lccc *LifeCycleSysCC) isValidChainName(chainname string) bool {
	//TODO we probably need more checks
	if chainname == "" {
		return false
	}
	return true
}

//check validity of chaincode name
func (lccc *LifeCycleSysCC) isValidChaincodeName(chaincodename string) bool {
	//TODO we probably need more checks
	if chaincodename == "" {
		return false
	}

	//do not allow special characters in chaincode name
	if strings.ContainsAny(chaincodename, specialChars) {
		return false
	}

	return true
}

//deploy the chaincode on to the chain
func (lccc *LifeCycleSysCC) deploy(stub shim.ChaincodeStubInterface, chainname string, version string, cds *pb.ChaincodeDeploymentSpec) error {
	//if unit testing, just return..we cannot do the actual deploy
	if _, ismock := stub.(*shim.MockStub); ismock {
		//we got this far just stop short of actual deploy for test purposes
		return nil
	}

	ctxt := context.Background()

	//TODO - we are in the LCCC chaincode simulating an "invoke" to deploy another
	//chaincode. Deploying the chaincode and calling its "init" involves ledger access
	//for the called chaincode - ie, it needs to undergo state simulatio as well.
	//How do we handle the simulation for the called called chaincode ?
	//    1) don't allow state initialization on deploy
	//    2) combine both LCCC and the called chaincodes into one RW set
	//    3) just drop the second
	lgr := peer.GetLedger(chainname)

	var dummytxsim ledger.TxSimulator
	var err error

	if dummytxsim, err = lgr.NewTxSimulator(); err != nil {
		return fmt.Errorf("Could not get simulator for %s", chainname)
	}

	ctxt = context.WithValue(ctxt, TXSimulatorKey, dummytxsim)

	//TODO-if/when we use this deploy() func make sure to use the
	//TXID of the calling proposal
	txid := util.GenerateUUID()

	//deploy does not need a version
	cccid := NewCCContext(chainname, cds.ChaincodeSpec.ChaincodeID.Name, startVersion, txid, false, nil)

	_, err = theChaincodeSupport.Deploy(ctxt, cccid, cds)
	if err != nil {
		return fmt.Errorf("Failed to deploy chaincode spec(%s)", err)
	}

	//launch and wait for ready
	_, _, err = theChaincodeSupport.Launch(ctxt, cccid, cds)
	if err != nil {
		return fmt.Errorf("%s", err)
	}

	//stop now that we are done
	theChaincodeSupport.Stop(ctxt, cccid, cds)

	return nil
}

//this implements "deploy" Invoke transaction
func (lccc *LifeCycleSysCC) executeDeploy(stub shim.ChaincodeStubInterface, chainname string, code []byte) error {
	cds, err := lccc.getChaincodeDeploymentSpec(code)

	if err != nil {
		return err
	}

	if !lccc.isValidChaincodeName(cds.ChaincodeSpec.ChaincodeID.Name) {
		return InvalidChaincodeNameErr(cds.ChaincodeSpec.ChaincodeID.Name)
	}

	if err = lccc.acl(stub, chainname, cds); err != nil {
		return err
	}

	cd, _, err := lccc.getChaincode(stub, chainname, cds.ChaincodeSpec.ChaincodeID.Name)
	if cd != nil {
		return ExistsErr(cds.ChaincodeSpec.ChaincodeID.Name)
	}

	/**TODO - this is done in the endorser service for now so we can
		 * collect all state changes under one TXSim. Revisit this ...
	         * maybe this *is* the right solution
		 *if err = lccc.deploy(stub, chainname, version, cds); err != nil {
		 *	return err
		 *}
		 **/

	_, err = lccc.createChaincode(stub, chainname, cds.ChaincodeSpec.ChaincodeID.Name, code)
	logger.Debugf("LCCC executeDeploy ccname:%v", cds.ChaincodeSpec.ChaincodeID.Name)
	return err
}

//this implements "upgrade" Invoke transaction
func (lccc *LifeCycleSysCC) executeUpgrade(stub shim.ChaincodeStubInterface, chainName string, code []byte) ([]byte, error) {
	cds, err := lccc.getChaincodeDeploymentSpec(code)
	if err != nil {
		return nil, err
	}

	if err = lccc.acl(stub, chainName, cds); err != nil {
		return nil, err
	}

	chaincodeName := cds.ChaincodeSpec.ChaincodeID.Name
	if !lccc.isValidChaincodeName(chaincodeName) {
		return nil, InvalidChaincodeNameErr(chaincodeName)
	}

	// check for existence of chaincode
	cd, _, err := lccc.getChaincode(stub, chainName, chaincodeName)
	if cd == nil {
		return nil, NotFoundErr(chainName)
	}

	// if (ever) we allow users to specify a "deployed" version, this will have to change so
	// accept that. We might then require that users provide an "upgrade" version too. In
	// that case we'd replace the increment below with a uniqueness check. For now we will
	// assume Version is internal and is a number.
	//
	// NOTE - system chaincodes use the fabric's version and hence are not numbers.
	// As they cannot be "upgraded" via LCCC, that's not an issue. But they do help illustrate
	// the kind of issues we will have if we allow users to specify version.
	v, err := strconv.ParseInt(cd.Version, 10, 32)

	//This should never happen as long we don't expose version as version is computed internally
	//so panic till we find a need to relax
	if err != nil {
		panic(fmt.Sprintf("invalid version %s/%s [err: %s]", chaincodeName, chainName, err))
	}

	// replace the ChaincodeDeploymentSpec using the next version
	newVersion := fmt.Sprintf("%d", (v + 1))
	newCD, err := lccc.upgradeChaincode(stub, chainName, chaincodeName, newVersion, code)
	if err != nil {
		return nil, err
	}

	return []byte(newCD.Version), nil
}

//-------------- the chaincode stub interface implementation ----------

//Init does nothing
func (lccc *LifeCycleSysCC) Init(stub shim.ChaincodeStubInterface) ([]byte, error) {
	return nil, nil
}

// Invoke implements lifecycle functions "deploy", "start", "stop", "upgrade".
// Deploy's arguments -  {[]byte("deploy"), []byte(<chainname>), <unmarshalled pb.ChaincodeDeploymentSpec>}
//
// Invoke also implements some query-like functions
// Get chaincode arguments -  {[]byte("getid"), []byte(<chainname>), []byte(<chaincodename>)}
func (lccc *LifeCycleSysCC) Invoke(stub shim.ChaincodeStubInterface) ([]byte, error) {
	args := stub.GetArgs()
	if len(args) < 1 {
		return nil, InvalidArgsLenErr(len(args))
	}
	logger.Debugf("LCCC:%v", string(args[0]))

	function := string(args[0])

	switch function {
	case DEPLOY:
		if len(args) != 3 {
			return nil, InvalidArgsLenErr(len(args))
		}

		//chain the chaincode shoud be associated with. It
		//should be created with a register call
		chainname := string(args[1])

		if !lccc.isValidChainName(chainname) {
			return nil, InvalidChainNameErr(chainname)
		}

		//bytes corresponding to deployment spec
		code := args[2]
		logger.Debugf("LCCC:chainname:%v", chainname)

		err := lccc.executeDeploy(stub, chainname, code)

		return nil, err
	case UPGRADE:
		if len(args) != 3 {
			return nil, InvalidArgsLenErr(len(args))
		}

		chainname := string(args[1])
		if !lccc.isValidChainName(chainname) {
			return nil, InvalidChainNameErr(chainname)
		}

		code := args[2]
		return lccc.executeUpgrade(stub, chainname, code)
	case GETCCINFO, GETDEPSPEC, GETCCDATA:
		if len(args) != 3 {
			return nil, InvalidArgsLenErr(len(args))
		}

		chain := string(args[1])
		ccname := string(args[2])
		//get chaincode given <chain, name>

<<<<<<< HEAD
		cd, _ := lccc.getChaincode(stub, chain, ccname)
		if cd == nil {
			logger.Debugf("ChaincodeID [%s/%s] does not exist", chain, ccname)
=======
		cd, cdbytes, _ := lccc.getChaincode(stub, chain, ccname)
		if cd == nil || cdbytes == nil {
			logger.Debug("ChaincodeID [%s/%s] does not exist", chain, ccname)
>>>>>>> 5adaef74
			return nil, TXNotFoundErr(ccname + "/" + chain)
		}

		if function == GETCCINFO {
			return []byte(cd.Name), nil
		} else if function == GETCCDATA {
			return cdbytes, nil
		}
		return cd.DepSpec, nil
	}

	return nil, InvalidFunctionErr(function)
}<|MERGE_RESOLUTION|>--- conflicted
+++ resolved
@@ -183,12 +183,7 @@
 
 //-------------- helper functions ------------------
 //create the chaincode on the given chain
-<<<<<<< HEAD
-func (lccc *LifeCycleSysCC) createChaincode(stub shim.ChaincodeStubInterface, chainname string, ccname string, cccode []byte) (*chaincodeData, error) {
-	//logger.Debugf("LCCC createChaincode,stub:%v,chainname:%v,ccname:%v,startVersion:%v,cccode:%v", stub, chainname, ccname, startVersion, cccode)
-=======
 func (lccc *LifeCycleSysCC) createChaincode(stub shim.ChaincodeStubInterface, chainname string, ccname string, cccode []byte) (*ChaincodeData, error) {
->>>>>>> 5adaef74
 	return lccc.putChaincodeData(stub, chainname, ccname, startVersion, cccode)
 }
 
@@ -472,15 +467,9 @@
 		ccname := string(args[2])
 		//get chaincode given <chain, name>
 
-<<<<<<< HEAD
-		cd, _ := lccc.getChaincode(stub, chain, ccname)
-		if cd == nil {
-			logger.Debugf("ChaincodeID [%s/%s] does not exist", chain, ccname)
-=======
 		cd, cdbytes, _ := lccc.getChaincode(stub, chain, ccname)
 		if cd == nil || cdbytes == nil {
-			logger.Debug("ChaincodeID [%s/%s] does not exist", chain, ccname)
->>>>>>> 5adaef74
+			logger.Debugf("ChaincodeID [%s/%s] does not exist", chain, ccname)
 			return nil, TXNotFoundErr(ccname + "/" + chain)
 		}
 
