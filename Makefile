# Copyright IBM Corp All Rights Reserved.
# Copyright London Stock Exchange Group All Rights Reserved.
#
# Licensed under the Apache License, Version 2.0 (the "License");
# you may not use this file except in compliance with the License.
# You may obtain a copy of the License at
#
#      http://www.apache.org/licenses/LICENSE-2.0
#
# Unless required by applicable law or agreed to in writing, software
# distributed under the License is distributed on an "AS IS" BASIS,
# WITHOUT WARRANTIES OR CONDITIONS OF ANY KIND, either express or implied.
# See the License for the specific language governing permissions and
# limitations under the License.
#
# -------------------------------------------------------------
# This makefile defines the following targets
#
#   - all (default) - builds all targets and runs all tests/checks
#   - checks - runs all tests/checks
#   - peer - builds a native fabric peer binary
#   - orderer - builds a native fabric orderer binary
#   - unit-test - runs the go-test based unit tests
#   - behave - runs the behave test
#   - behave-deps - ensures pre-requisites are availble for running behave manually
#   - gotools - installs go tools like golint
#   - linter - runs all code checks
#   - native - ensures all native binaries are available
#   - docker[-clean] - ensures all docker images are available[/cleaned]
#   - peer-docker[-clean] - ensures the peer container is available[/cleaned]
#   - orderer-docker[-clean] - ensures the orderer container is available[/cleaned]
#   - protos - generate all protobuf artifacts based on .proto files
#   - clean - cleans the build area
#   - dist-clean - superset of 'clean' that also removes persistent state

PROJECT_NAME   = hyperledger/fabric
BASE_VERSION   = 0.7.0
IS_RELEASE     = false

ifneq ($(IS_RELEASE),true)
EXTRA_VERSION ?= snapshot-$(shell git rev-parse --short HEAD)
PROJECT_VERSION=$(BASE_VERSION)-$(EXTRA_VERSION)
else
PROJECT_VERSION=$(BASE_VERSION)
endif

PKGNAME = github.com/$(PROJECT_NAME)
CGO_FLAGS = CGO_CFLAGS=" "
ARCH=$(shell uname -m)
CHAINTOOL_RELEASE=v0.10.2
BASEIMAGE_RELEASE=$(shell cat ./.baseimage-release)

<<<<<<< HEAD
CHAINTOOL_URL ?= http://192.168.100.119:9000/software/chaintool_v0.10.2
=======
# defined in common/metadata/metadata.go
METADATA_VAR = Version=$(PROJECT_VERSION)
METADATA_VAR += BaseVersion=$(BASEIMAGE_RELEASE)

GO_LDFLAGS = $(patsubst %,-X $(PKGNAME)/common/metadata.%,$(METADATA_VAR))

CHAINTOOL_URL ?= https://github.com/hyperledger/fabric-chaintool/releases/download/$(CHAINTOOL_RELEASE)/chaintool
>>>>>>> e829d2ec

export GO_LDFLAGS

EXECUTABLES = go docker git curl
K := $(foreach exec,$(EXECUTABLES),\
	$(if $(shell which $(exec)),some string,$(error "No $(exec) in PATH: Check dependencies")))

GOSHIM_DEPS = $(shell ./scripts/goListFiles.sh $(PKGNAME)/core/chaincode/shim)
JAVASHIM_DEPS =  $(shell git ls-files core/chaincode/shim/java)
PROTOS = $(shell git ls-files *.proto | grep -v vendor)
MSP_SAMPLECONFIG = $(shell git ls-files msp/sampleconfig/*.pem)
PROJECT_FILES = $(shell git ls-files)
<<<<<<< HEAD
IMAGES = peer orderer ccenv javaenv #buildenv testenv zookeeper kafka
=======
IMAGES = peer orderer ccenv javaenv buildenv testenv zookeeper kafka couchdb
>>>>>>> e829d2ec

pkgmap.configtxgen    := $(PKGNAME)/common/configtx/tool/configtxgen
pkgmap.peer           := $(PKGNAME)/peer
pkgmap.orderer        := $(PKGNAME)/orderer
pkgmap.block-listener := $(PKGNAME)/examples/events/block-listener

include docker-env.mk

all: native docker #checks

checks: linter unit-test behave

.PHONY: gotools
gotools:
	mkdir -p build/bin
	cd gotools && $(MAKE) install BINDIR=$(GOPATH)/bin

gotools-clean:
	cd gotools && $(MAKE) clean

# This is a legacy target left to satisfy existing CI scripts
membersrvc-image:
	@echo "membersrvc has been removed from this build"

.PHONY: peer
peer: build/bin/peer
peer-docker: build/image/peer/$(DUMMY)

.PHONY: orderer
orderer: build/bin/orderer
orderer-docker: build/image/orderer/$(DUMMY)

.PHONY: configtxgen
configtxgen: build/bin/configtxgen

buildenv: build/image/buildenv/$(DUMMY)

build/image/testenv/$(DUMMY): build/image/buildenv/$(DUMMY)
testenv: build/image/testenv/$(DUMMY)

couchdb: build/image/couchdb/$(DUMMY)

unit-test: peer-docker testenv couchdb
	cd unit-test && docker-compose up --abort-on-container-exit --force-recreate && docker-compose down

unit-tests: unit-test

docker: $(patsubst %,build/image/%/$(DUMMY), $(IMAGES))
native: peer orderer

BEHAVE_ENVIRONMENTS = kafka orderer orderer-1-kafka-1 orderer-1-kafka-3
BEHAVE_ENVIRONMENT_TARGETS = $(patsubst %,bddtests/environments/%, $(BEHAVE_ENVIRONMENTS))
.PHONY: behave-environments $(BEHAVE_ENVIRONMENT_TARGETS)
behave-environments: $(BEHAVE_ENVIRONMENT_TARGETS)
$(BEHAVE_ENVIRONMENT_TARGETS):
	@docker-compose --file $@/docker-compose.yml build

behave-deps: docker peer build/bin/block-listener behave-environments
behave: behave-deps
	@echo "Running behave tests"
	@cd bddtests; behave $(BEHAVE_OPTS)

linter: buildenv
	@echo "LINT: Running code checks.."
	@$(DRUN) hyperledger/fabric-buildenv:$(DOCKER_TAG) ./scripts/golinter.sh

%/chaintool: Makefile
	@echo "Installing chaintool"
	@mkdir -p $(@D)
	curl -L $(CHAINTOOL_URL) > $@
	chmod +x $@

# We (re)build a package within a docker context but persist the $GOPATH/pkg
# directory so that subsequent builds are faster
build/docker/bin/%: $(PROJECT_FILES)
	$(eval TARGET = ${patsubst build/docker/bin/%,%,${@}})
	@echo "Building $@"
	@mkdir -p build/docker/bin build/docker/$(TARGET)/pkg
	@$(DRUN) \
		-v $(abspath build/docker/bin):/opt/gopath/bin \
		-v $(abspath build/docker/$(TARGET)/pkg):/opt/gopath/pkg \
		hyperledger/fabric-baseimage:$(BASE_DOCKER_TAG) \
		go install -ldflags "$(DOCKER_GO_LDFLAGS)" $(pkgmap.$(@F))
	@touch $@

build/bin:
	mkdir -p $@

build/docker/gotools/bin/protoc-gen-go: build/docker/gotools

build/docker/gotools: gotools/Makefile
	@mkdir -p $@/bin $@/obj
	@$(DRUN) \
		-v $(abspath $@):/opt/gotools \
		-w /opt/gopath/src/$(PKGNAME)/gotools \
		hyperledger/fabric-baseimage:$(BASE_DOCKER_TAG) \
		make install BINDIR=/opt/gotools/bin OBJDIR=/opt/gotools/obj

# Both peer and peer-docker depend on ccenv and javaenv (all docker env images it supports).
build/bin/peer: build/image/ccenv/$(DUMMY) #build/image/javaenv/$(DUMMY)
build/image/peer/$(DUMMY): build/image/ccenv/$(DUMMY) #build/image/javaenv/$(DUMMY)

build/bin/%: $(PROJECT_FILES)
	@mkdir -p $(@D)
	@echo "$@"
	$(CGO_FLAGS) GOBIN=$(abspath $(@D)) go install -ldflags "$(GO_LDFLAGS)" $(pkgmap.$(@F))
	@echo "Binary available as $@"
	@touch $@

# payload definitions'
build/image/ccenv/payload:      build/docker/gotools/bin/protoc-gen-go \
				build/bin/chaintool \
				build/goshim.tar.bz2
build/image/javaenv/payload:    build/javashim.tar.bz2 \
				build/protos.tar.bz2 \
				settings.gradle
build/image/peer/payload:       build/docker/bin/peer \
				peer/core.yaml \
				build/msp-sampleconfig.tar.bz2 \
				common/configtx/tool/configtx.yaml
build/image/orderer/payload:    build/docker/bin/orderer \
				build/msp-sampleconfig.tar.bz2 \
				orderer/orderer.yaml \
				common/configtx/tool/configtx.yaml
build/image/buildenv/payload:   build/gotools.tar.bz2 \
				build/docker/gotools/bin/protoc-gen-go
build/image/testenv/payload:    build/docker/bin/orderer \
				orderer/orderer.yaml \
				common/configtx/tool/configtx.yaml \
				build/docker/bin/peer \
				peer/core.yaml \
				build/msp-sampleconfig.tar.bz2 \
				images/testenv/install-softhsm2.sh
build/image/zookeeper/payload:  images/zookeeper/docker-entrypoint.sh
build/image/kafka/payload:      images/kafka/docker-entrypoint.sh \
				images/kafka/kafka-run-class.sh
build/image/couchdb/payload:	images/couchdb/docker-entrypoint.sh \
				images/couchdb/local.ini \
				images/couchdb/vm.args

build/image/%/payload:
	mkdir -p $@
	cp $^ $@

.PRECIOUS: build/image/%/Dockerfile

build/image/%/Dockerfile: images/%/Dockerfile.in
	@cat $< \
		| sed -e 's/_BASE_TAG_/$(BASE_DOCKER_TAG)/g' \
		| sed -e 's/_TAG_/$(DOCKER_TAG)/g' \
		> $@

build/image/%/$(DUMMY): Makefile build/image/%/payload build/image/%/Dockerfile
	$(eval TARGET = ${patsubst build/image/%/$(DUMMY),%,${@}})
	@echo "Building docker $(TARGET)-image"
	$(DBUILD) -t $(PROJECT_NAME)-$(TARGET) $(@D)
	docker tag $(PROJECT_NAME)-$(TARGET) $(PROJECT_NAME)-$(TARGET):$(DOCKER_TAG)
	@touch $@

build/gotools.tar.bz2: build/docker/gotools
	(cd $</bin && tar -jc *) > $@

build/goshim.tar.bz2: $(GOSHIM_DEPS)
	@echo "Creating $@"
	@tar -jhc -C $(GOPATH)/src $(patsubst $(GOPATH)/src/%,%,$(GOSHIM_DEPS)) > $@

build/javashim.tar.bz2: $(JAVASHIM_DEPS)
build/protos.tar.bz2: $(PROTOS)
build/msp-sampleconfig.tar.bz2: $(MSP_SAMPLECONFIG)

build/%.tar.bz2:
	@echo "Creating $@"
	@tar -jc $^ > $@

.PHONY: protos
protos: buildenv
	@$(DRUN) hyperledger/fabric-buildenv:$(DOCKER_TAG) ./scripts/compile_protos.sh

%-docker-clean:
	$(eval TARGET = ${patsubst %-docker-clean,%,${@}})
	-docker images -q $(PROJECT_NAME)-$(TARGET) | xargs -I '{}' docker rmi -f '{}'
	-@rm -rf build/image/$(TARGET) ||:

docker-clean: $(patsubst %,%-docker-clean, $(IMAGES))

.PHONY: clean
clean: docker-clean
	-@rm -rf build ||:

.PHONY: dist-clean
dist-clean: clean gotools-clean
	-@rm -rf /var/hyperledger/* ||:<|MERGE_RESOLUTION|>--- conflicted
+++ resolved
@@ -50,17 +50,13 @@
 CHAINTOOL_RELEASE=v0.10.2
 BASEIMAGE_RELEASE=$(shell cat ./.baseimage-release)
 
-<<<<<<< HEAD
-CHAINTOOL_URL ?= http://192.168.100.119:9000/software/chaintool_v0.10.2
-=======
 # defined in common/metadata/metadata.go
 METADATA_VAR = Version=$(PROJECT_VERSION)
 METADATA_VAR += BaseVersion=$(BASEIMAGE_RELEASE)
 
 GO_LDFLAGS = $(patsubst %,-X $(PKGNAME)/common/metadata.%,$(METADATA_VAR))
 
-CHAINTOOL_URL ?= https://github.com/hyperledger/fabric-chaintool/releases/download/$(CHAINTOOL_RELEASE)/chaintool
->>>>>>> e829d2ec
+CHAINTOOL_URL ?= http://192.168.100.119:9000/software/chaintool_v0.10.2
 
 export GO_LDFLAGS
 
@@ -73,11 +69,7 @@
 PROTOS = $(shell git ls-files *.proto | grep -v vendor)
 MSP_SAMPLECONFIG = $(shell git ls-files msp/sampleconfig/*.pem)
 PROJECT_FILES = $(shell git ls-files)
-<<<<<<< HEAD
-IMAGES = peer orderer ccenv javaenv #buildenv testenv zookeeper kafka
-=======
-IMAGES = peer orderer ccenv javaenv buildenv testenv zookeeper kafka couchdb
->>>>>>> e829d2ec
+IMAGES = peer orderer ccenv javaenv #buildenv testenv zookeeper kafka couchdb
 
 pkgmap.configtxgen    := $(PKGNAME)/common/configtx/tool/configtxgen
 pkgmap.peer           := $(PKGNAME)/peer
