--- conflicted
+++ resolved
@@ -331,11 +331,8 @@
 		}
 
 		if current == max {
-<<<<<<< HEAD
 			// No messages in the buffer or there are no gaps
 			s.logger.Debugf("Current ledger height is the same as ledger height on other peers. Height:%d", current)
-=======
->>>>>>> bdba196c
 			continue
 		}
 
